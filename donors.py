# Some classes containing useful parameters regarding 31P donors in silicon

import scipy.constants as const
import matplotlib.pyplot as plt
import qutip as qu
import numpy as np
import seaborn as sb


class SingleDonor():
	'''
	This class creates a single 31P donor object
	'''
	
	# Define some constants
	_mu_b = const.physical_constants['Bohr magneton'][0]
	_mu_n = const.physical_constants['nuclear magneton'][0]
	# Set up the basis I'm going to use. I believe I have defined this correctly...
	upup = qu.tensor(qu.basis(2,0), qu.basis(2,0))
	updn = qu.tensor(qu.basis(2,0), qu.basis(2,1))
	dnup = qu.tensor(qu.basis(2,1), qu.basis(2,0))
	dndn = qu.tensor(qu.basis(2,1), qu.basis(2,1))
	
	# Defining electron and nuclear spin operators
	Sz_operator = qu.tensor(qu.sigmaz(), qu.identity(2))
	Sy_operator = qu.tensor(qu.sigmay(), qu.identity(2))
	Sx_operator = qu.tensor(qu.sigmax(), qu.identity(2))
	Iz_operator = qu.tensor(qu.identity(2), qu.sigmaz())
	Iy_operator = qu.tensor(qu.identity(2), qu.sigmay())
	Ix_operator = qu.tensor(qu.identity(2), qu.sigmax())
		
	def __init__(self, **kwargs):
		'''
		Docstring
		'''
		g_factor = kwargs.get('electron_g_factor', 2)
		ng_factor = kwargs.get('nuclear_g_factor', 2.2632)
		self.hyperfine = kwargs.get('default_hyperfine', 2*np.pi*114e6)
		self.b_z = kwargs.get('default_mag_field', 1)
		
		self.electron_gyro = g_factor*self._mu_b/const.hbar
		self.nuclear_gyro = ng_factor*self._mu_n/const.hbar
		self.Hamiltonian = self.build_hamiltonian()
		
	def build_hamiltonian(self, **kwargs):
		'''
		Set up the Hamiltonian for the single donor
		'''
		b_z = kwargs.get('static_mag', self.b_z)
		hyperfine = kwargs.get('hyperfine', self.hyperfine)
		H_electron_zeeman = 0.5*self.electron_gyro*b_z*qu.tensor(qu.sigmaz(), qu.identity(2))
		H_nuclear_zeeman = 0.5*self.nuclear_gyro*b_z*qu.tensor(qu.identity(2), qu.sigmaz())
		H_hyperfine = hyperfine*(qu.tensor(qu.sigmax(), qu.sigmax()) + qu.tensor(qu.sigmay(), qu.sigmay()) 
				+ qu.tensor(qu.sigmaz(), qu.sigmaz()))
		H = H_electron_zeeman - H_nuclear_zeeman + H_hyperfine
		return H
		
	def plot_spectrum(self, b_start, b_stop, **kwargs):
		'''
		Plot the spectrum for a single phosphorus donor as a function of magnetic field
		Inputs:
			b_start - magnetic field value to start from
			b_stop - magnetic field value to end at
			num_points (optional) - number of points to evaluate at (default is 1000)
		Outputs: 
			None
		'''
		num_points = kwargs.get('num_points', 1000)
		b_sweep = np.linspace(b_start, b_stop, num_points)
		self.eigenvals = np.zeros([len(b_sweep), 4])
		projvecs = np.zeros([len(b_sweep), 4])
		for ind,val in enumerate(b_sweep):
			self.Hamiltonian = self.build_hamiltonian(static_mag=val)
			self.eigenvals[ind], temp_vecs = self.Hamiltonian.eigenstates()
			projvecs[ind] = self.project_eigenvecs(temp_vecs)
		plt.figure(1)
		plt.plot(b_sweep, self.eigenvals/(2*np.pi))
		plt.xlabel('Magnetic field (T)')
		plt.ylabel('Transition frequency (Hz)')
		plt.figure(2)
		plt.plot(b_sweep, projvecs[:,0:2], '+')
		plt.xlabel('Magnetic field (T)')
		plt.ylabel('Projection')
		plt.legend(['E down, N up', 'E down, N down'])
		plt.figure(3)
		plt.plot(b_sweep, projvecs[:,2:4], '+')
		plt.xlabel('Magnetic field (T)')
		plt.ylabel('Projection')
		plt.legend(['E up, N down', 'E up, N up'])
		plt.show(block=False)
		
	def project_eigenvecs(self, vecs):
		'''
		Helper function to project eigenvectors onto spin up and down states which are eigenvectors 
		in a large magnetic field. So I am projecting each eigenstate onto the state it will become at high
		magnetic field.
		'''
		proj_vector = np.zeros(4)
		proj_vector[:] = np.abs([vecs[0].overlap(self.dnup), vecs[1].overlap(self.dndn), 
		vecs[2].overlap(self.updn), vecs[3].overlap(self.upup)])
		return proj_vector
	
	# def do_esr(self, string='lost self', tlist=np.linspace(0,100e-12,1000)):
		# print(string)
	
	def do_spin_resonance(self, b1=0.01, bz=1, freq=28e9, psi0=dnup, tlist=np.linspace(0,1e-9,1000)):
		'''
		Perform an ESR/NMR control operation on the system. I hope to have this set up so that you do ESR
		by putting in a signal at the ESR frequency, and NMR by putting a signal in at NMR frequency
		'''
		e_ops_list = [self.Sx_operator, self.Sy_operator, self.Sz_operator, self.Ix_operator, 
						self.Iy_operator, self.Iz_operator]
		drive_args = {'b1':b1, 'freq':freq, 'phase':0}
		self.Hamiltonian = self.build_hamiltonian(static_mag=bz)
		esr_Hamiltonian = 0.5*self.electron_gyro*b1*self.Sx_operator
		nmr_Hamiltonian = 0.5*self.nuclear_gyro*b1*self.Ix_operator
		full_H = [self.Hamiltonian, [esr_Hamiltonian+nmr_Hamiltonian, rabi_drive]]
		output = qu.mesolve(full_H, psi0, tlist, c_ops=[], e_ops=e_ops_list, args=drive_args)
		self.plot_trajectories(output.times, np.array(output.expect[0:3]))
		self.plot_trajectories(output.times, np.array(output.expect[3:6]))
		return output
		
	def plot_trajectories(self, times, trajs):
		f = plt.figure(figsize=(5,5), facecolor='white')
		xp2 = qu.rx(np.pi*0.5)
		yp2 = qu.ry(np.pi*0.5)
		zp2 = qu.rz(np.pi*0.5)
		xpi = qu.sigmax()
		ypi = qu.sigmay()
		zpi = qu.sigmaz()
		up = qu.basis(2,0)
		dn = qu.basis(2,1)
		# ax = f.add_subplot(1, 1, 1, axisbg='red')
		
		# p1 = f.add_subplot(2,2,1)
		# plt.plot(times,trajs[0])
		# legend(['OneX','OneY','OneZ'],loc='best')
		
		# p2 = f.add_subplot(2,2,3)
		# pure = norm(trajs[0],axis=1)
		# plt.plot(times,pure)
		# legend(['Purity'],loc='best')
		# ylim(-0.1,1.1)
		# p3 = f.add_subplot(1,2,2, projection='3d')
		b = qu.Bloch(fig=f)#,axes=p3)
		b.zlabel = [r"$\left|1\right\rangle $",r"$\left|0\right\rangle$"]
		b.xlabel = [r"$ X $",r""]
		b.ylabel = [r"$ Y $",r""]
		b.vector_color = sb.color_palette()
		b.add_states([yp2*up,xp2*xpi*up,up])
		b.point_color = sb.color_palette('dark')[3:4]
		b.add_points(trajs,'l')
		# b.add_points(trajs[0][0].transpose(),'s')
		b.font_size = 30
		b.sphere_color = '000000'
		b.render(f)
		b.show()

	def calculate_resonance_freqs(self):
		'''
		Calculate what the ESR and NMR resonance frequencies should be from current Hamiltonian eigenstates
		'''
		# Get eigenvalues and eigenvectors of static part of current Hamiltonian
		vals, vecs = self.Hamiltonian.eigenstates()
		esr1_freq = (vals[3] - vals[0])/(2*np.pi)
		esr2_freq = (vals[2] - vals[1])/(2*np.pi)
		nmr1_freq = (vals[1] - vals[0])/(2*np.pi)
		nmr2_freq = (vals[3] - vals[2])/(2*np.pi)
		return (esr1_freq, esr2_freq, nmr1_freq, nmr2_freq)
		
		
def rabi_drive(t, args):
	'''
	Defining the function for the time dependence. Not sure if this will work with the extra argument or not?
	'''
	return args['b1']*np.cos(2*np.pi*args['freq']*t + args['phase'])
		
def detuning_pulse(t, args):
	'''
	Detuning pulse function for time-dependent Hamiltonian solver. Can use this to simulate e.g. pulsing a gate.
	Just does a linear ramp for now
	'''
	return (args['stop']-args['start'])*t
	
		
		
class DonorSingletTriplet(SingleDonor):
	'''
	Class defining a singlet triplet 31P donor spin system
	'''
	
	# Define basis vectors
	up = qu.basis(2,0)
	dn = qu.basis(2,1)
	left = qu.basis(2,0)
	right = qu.basis(2,1)
	
	def __init__(self, **kwargs):
		'''
		Docstring
		'''
		g_factor = kwargs.get('electron_g_factor', 2)
		ng_factor = kwargs.get('nuclear_g_factor', 2.2632)
		self.hyperfine = kwargs.get('default_hyperfine', 2*np.pi*114e6)
		self.b_z = kwargs.get('default_mag_field', 1)
		self.dBz = kwargs.get('delta_bz', 0.01)
		
		self.electron_gyro = g_factor*self._mu_b/const.hbar
		self.nuclear_gyro = ng_factor*self._mu_n/const.hbar
		self.Hamiltonian = self.build_hamiltonian(b_z=self.b_z, dBz=self.dBz)

	def build_hamiltonian(self, b_z=1, dBz=0.01, detuning=0, tc=1e9):
		'''
		Build the singlet-triplet Hamiltonian
		'''
		# Zeeman term for electrons on left and right dots
		Zeeman = 0.5*self.electron_gyro*b_z
		H_zeeman_left = 0.5*self.electron_gyro*b_z*qu.tensor(qu.sigmaz(), qu.identity(2), qu.identity(2))
		H_zeeman_right = 0.5*self.electron_gyro*(b_z+dBz)*qu.tensor(qu.identity(2), qu.sigmaz(), qu.identity(2))
		J = self.calculate_exchange(detuning, tc)
		H_exchange = J*(qu.tensor(qu.sigmax(), qu.sigmax(), qu.identity(2))
						+ qu.tensor(qu.sigmay(), qu.sigmay(), qu.identity(2))
						+ qu.tensor(qu.sigmaz(), qu.sigmaz(), qu.identity(2)))
		H_charge = (detuning/2*(qu.tensor(qu.identity(2), qu.identity(2), qu.sigmaz())) + 
						tc*qu.tensor(qu.identity(2), qu.identity(2), qu.sigmax()))
		H = H_zeeman_left + H_zeeman_right + H_charge + H_exchange
		
		# Just taking 5 by 5 Hamiltonian 
<<<<<<< HEAD
		# H = qu.Qobj(np.array([[detuning/2, 0, dBz, 0, tc], [0, detuning/2-Zeeman, 0,0,0], [dBz, 0, detuning/2,0,0], 
								# [0,0,0,detuning/2+Zeeman,0], [tc,0,0,0,-detuning/2]]))
=======
		# Defined in the basis [S11, T-, T0, T+, S20]
		H = qu.Qobj(np.array([[detuning/2, 0, dBz, 0, tc], [0, detuning/2-Zeeman, 0,0,0], [dBz, 0, detuning/2,0,0], 
								[0,0,0,detuning/2+Zeeman,0], [tc,0,0,0,-detuning/2]]))
>>>>>>> ceb68f4a
		return H
		
	def build_full_hamiltonian(self, b_z=1, dBz=0.01, detuning=0, tc1=1e9, tc2=0.5e9, pauli_energy=5e9):
		'''
		Make the full 8 by 8 spin Hamiltonian for singlet and triplet states on both dots
		'''
		# In the basis (S11, T-11, T011, T+11, S02, T-02, T002, T+02)
		Zeeman = 0.5*self.electron_gyro*b_z
		#print(Zeeman)
		#print(-detuning/2+Zeeman)
		H_array = np.array([[detuning/2, 0, dBz, 0, tc1, 0, 0, 0], [0,detuning/2-Zeeman,0,0,0,tc2,0,0], 
							[dBz,0,detuning/2,0,0,0,tc2,0], [0,0,0,detuning/2+Zeeman,0,0,0,tc2], 
							[tc1,0,0,0,-detuning/2,0,0,0], [0,tc2,0,0,0,-detuning/2-Zeeman+pauli_energy,0,0], 
							[0,0,tc2,0,0,0,-detuning/2+pauli_energy,0], [0,0,0,tc2,0,0,0,-detuning/2+Zeeman+pauli_energy]])
		#print(H_array.shape)
		#print('H shape is %s' % H_array.shape)
		H = qu.Qobj(H_array)
		return H
		
		
	def calculate_exchange(self, detuning, tc):
		'''
		Calculate the exchange energy as a function of detuning and tunnel coupling
		'''
		J = detuning/2 + np.sqrt((detuning/2)**2 + tc**2)
		return J
		
	# def plot_spectrum_vs_bfield(self, ):
	
	def plot_spectrum_vs_detuning(self, start, stop, num_points=1000, b_z=1, tc=1e9):
		'''
		'''
		detuning_sweep = np.linspace(start, stop, num_points)
		self.eigenvals = np.zeros([num_points, 8])
		# self.eigenvals = np.zeros([num_points, 5])
		# projvecs = np.zeros([len(b_sweep), 4])
		for ind,val in enumerate(detuning_sweep):
			self.Hamiltonian = self.build_hamiltonian(detuning=val, b_z=b_z, tc=tc)
			self.eigenvals[ind], temp_vecs = self.Hamiltonian.eigenstates()
			# projvecs[ind] = self.project_eigenvecs(temp_vecs)
		plt.figure(1)
		plt.plot(detuning_sweep, self.eigenvals)
		plt.xlabel('Detuning')
		plt.ylabel('Energy')
		# plt.figure(2)
		# plt.plot(b_sweep, projvecs[:,0:2], '+')
		# plt.xlabel('Magnetic field (T)')
		# plt.ylabel('Projection')
		# plt.legend(['E down, N up', 'E down, N down'])
		# plt.figure(3)
		# plt.plot(b_sweep, projvecs[:,2:4], '+')
		# plt.xlabel('Magnetic field (T)')
		# plt.ylabel('Projection')
		# plt.legend(['E up, N down', 'E up, N up'])
		plt.show(block=False)
		
	def do_detuning_pulse(self, start, stop, psi0, ramp_time, num_points=1000):
		'''
		'''
		tlist = np.linspace(0, ramp_time, num_points)
		pulse_args = {'start':start, 'stop': stop}
		detuning_hamiltonian = qu.Qobj(np.array([[1/2, 0, 0, 0, 0], 
												[0, 1/2, 0,0,0], 
												[0, 0, 1/2,0,0], 
												[0,0,0,1/2,0], 
												[0,0,0,0,-1/2]]))
		start_hamiltonian = self.build_hamiltonian(b_z=0.05, detuning=start)
		full_H = [start_hamiltonian, [detuning_hamiltonian, detuning_pulse]]
		output = qu.mesolve(full_H, psi0, tlist, c_ops=[], e_ops=[], args=pulse_args)
		return output, tlist
		
		
		
		
		
		
		
		
		
		
		
		
		
		
		
		
		
		
		
		
		
		
		
		
		
		
		
		
		
		
		
		
		
		
		
<|MERGE_RESOLUTION|>--- conflicted
+++ resolved
@@ -1,341 +1,336 @@
-# Some classes containing useful parameters regarding 31P donors in silicon
-
-import scipy.constants as const
-import matplotlib.pyplot as plt
-import qutip as qu
-import numpy as np
-import seaborn as sb
-
-
-class SingleDonor():
-	'''
-	This class creates a single 31P donor object
-	'''
-	
-	# Define some constants
-	_mu_b = const.physical_constants['Bohr magneton'][0]
-	_mu_n = const.physical_constants['nuclear magneton'][0]
-	# Set up the basis I'm going to use. I believe I have defined this correctly...
-	upup = qu.tensor(qu.basis(2,0), qu.basis(2,0))
-	updn = qu.tensor(qu.basis(2,0), qu.basis(2,1))
-	dnup = qu.tensor(qu.basis(2,1), qu.basis(2,0))
-	dndn = qu.tensor(qu.basis(2,1), qu.basis(2,1))
-	
-	# Defining electron and nuclear spin operators
-	Sz_operator = qu.tensor(qu.sigmaz(), qu.identity(2))
-	Sy_operator = qu.tensor(qu.sigmay(), qu.identity(2))
-	Sx_operator = qu.tensor(qu.sigmax(), qu.identity(2))
-	Iz_operator = qu.tensor(qu.identity(2), qu.sigmaz())
-	Iy_operator = qu.tensor(qu.identity(2), qu.sigmay())
-	Ix_operator = qu.tensor(qu.identity(2), qu.sigmax())
-		
-	def __init__(self, **kwargs):
-		'''
-		Docstring
-		'''
-		g_factor = kwargs.get('electron_g_factor', 2)
-		ng_factor = kwargs.get('nuclear_g_factor', 2.2632)
-		self.hyperfine = kwargs.get('default_hyperfine', 2*np.pi*114e6)
-		self.b_z = kwargs.get('default_mag_field', 1)
-		
-		self.electron_gyro = g_factor*self._mu_b/const.hbar
-		self.nuclear_gyro = ng_factor*self._mu_n/const.hbar
-		self.Hamiltonian = self.build_hamiltonian()
-		
-	def build_hamiltonian(self, **kwargs):
-		'''
-		Set up the Hamiltonian for the single donor
-		'''
-		b_z = kwargs.get('static_mag', self.b_z)
-		hyperfine = kwargs.get('hyperfine', self.hyperfine)
-		H_electron_zeeman = 0.5*self.electron_gyro*b_z*qu.tensor(qu.sigmaz(), qu.identity(2))
-		H_nuclear_zeeman = 0.5*self.nuclear_gyro*b_z*qu.tensor(qu.identity(2), qu.sigmaz())
-		H_hyperfine = hyperfine*(qu.tensor(qu.sigmax(), qu.sigmax()) + qu.tensor(qu.sigmay(), qu.sigmay()) 
-				+ qu.tensor(qu.sigmaz(), qu.sigmaz()))
-		H = H_electron_zeeman - H_nuclear_zeeman + H_hyperfine
-		return H
-		
-	def plot_spectrum(self, b_start, b_stop, **kwargs):
-		'''
-		Plot the spectrum for a single phosphorus donor as a function of magnetic field
-		Inputs:
-			b_start - magnetic field value to start from
-			b_stop - magnetic field value to end at
-			num_points (optional) - number of points to evaluate at (default is 1000)
-		Outputs: 
-			None
-		'''
-		num_points = kwargs.get('num_points', 1000)
-		b_sweep = np.linspace(b_start, b_stop, num_points)
-		self.eigenvals = np.zeros([len(b_sweep), 4])
-		projvecs = np.zeros([len(b_sweep), 4])
-		for ind,val in enumerate(b_sweep):
-			self.Hamiltonian = self.build_hamiltonian(static_mag=val)
-			self.eigenvals[ind], temp_vecs = self.Hamiltonian.eigenstates()
-			projvecs[ind] = self.project_eigenvecs(temp_vecs)
-		plt.figure(1)
-		plt.plot(b_sweep, self.eigenvals/(2*np.pi))
-		plt.xlabel('Magnetic field (T)')
-		plt.ylabel('Transition frequency (Hz)')
-		plt.figure(2)
-		plt.plot(b_sweep, projvecs[:,0:2], '+')
-		plt.xlabel('Magnetic field (T)')
-		plt.ylabel('Projection')
-		plt.legend(['E down, N up', 'E down, N down'])
-		plt.figure(3)
-		plt.plot(b_sweep, projvecs[:,2:4], '+')
-		plt.xlabel('Magnetic field (T)')
-		plt.ylabel('Projection')
-		plt.legend(['E up, N down', 'E up, N up'])
-		plt.show(block=False)
-		
-	def project_eigenvecs(self, vecs):
-		'''
-		Helper function to project eigenvectors onto spin up and down states which are eigenvectors 
-		in a large magnetic field. So I am projecting each eigenstate onto the state it will become at high
-		magnetic field.
-		'''
-		proj_vector = np.zeros(4)
-		proj_vector[:] = np.abs([vecs[0].overlap(self.dnup), vecs[1].overlap(self.dndn), 
-		vecs[2].overlap(self.updn), vecs[3].overlap(self.upup)])
-		return proj_vector
-	
-	# def do_esr(self, string='lost self', tlist=np.linspace(0,100e-12,1000)):
-		# print(string)
-	
-	def do_spin_resonance(self, b1=0.01, bz=1, freq=28e9, psi0=dnup, tlist=np.linspace(0,1e-9,1000)):
-		'''
-		Perform an ESR/NMR control operation on the system. I hope to have this set up so that you do ESR
-		by putting in a signal at the ESR frequency, and NMR by putting a signal in at NMR frequency
-		'''
-		e_ops_list = [self.Sx_operator, self.Sy_operator, self.Sz_operator, self.Ix_operator, 
-						self.Iy_operator, self.Iz_operator]
-		drive_args = {'b1':b1, 'freq':freq, 'phase':0}
-		self.Hamiltonian = self.build_hamiltonian(static_mag=bz)
-		esr_Hamiltonian = 0.5*self.electron_gyro*b1*self.Sx_operator
-		nmr_Hamiltonian = 0.5*self.nuclear_gyro*b1*self.Ix_operator
-		full_H = [self.Hamiltonian, [esr_Hamiltonian+nmr_Hamiltonian, rabi_drive]]
-		output = qu.mesolve(full_H, psi0, tlist, c_ops=[], e_ops=e_ops_list, args=drive_args)
-		self.plot_trajectories(output.times, np.array(output.expect[0:3]))
-		self.plot_trajectories(output.times, np.array(output.expect[3:6]))
-		return output
-		
-	def plot_trajectories(self, times, trajs):
-		f = plt.figure(figsize=(5,5), facecolor='white')
-		xp2 = qu.rx(np.pi*0.5)
-		yp2 = qu.ry(np.pi*0.5)
-		zp2 = qu.rz(np.pi*0.5)
-		xpi = qu.sigmax()
-		ypi = qu.sigmay()
-		zpi = qu.sigmaz()
-		up = qu.basis(2,0)
-		dn = qu.basis(2,1)
-		# ax = f.add_subplot(1, 1, 1, axisbg='red')
-		
-		# p1 = f.add_subplot(2,2,1)
-		# plt.plot(times,trajs[0])
-		# legend(['OneX','OneY','OneZ'],loc='best')
-		
-		# p2 = f.add_subplot(2,2,3)
-		# pure = norm(trajs[0],axis=1)
-		# plt.plot(times,pure)
-		# legend(['Purity'],loc='best')
-		# ylim(-0.1,1.1)
-		# p3 = f.add_subplot(1,2,2, projection='3d')
-		b = qu.Bloch(fig=f)#,axes=p3)
-		b.zlabel = [r"$\left|1\right\rangle $",r"$\left|0\right\rangle$"]
-		b.xlabel = [r"$ X $",r""]
-		b.ylabel = [r"$ Y $",r""]
-		b.vector_color = sb.color_palette()
-		b.add_states([yp2*up,xp2*xpi*up,up])
-		b.point_color = sb.color_palette('dark')[3:4]
-		b.add_points(trajs,'l')
-		# b.add_points(trajs[0][0].transpose(),'s')
-		b.font_size = 30
-		b.sphere_color = '000000'
-		b.render(f)
-		b.show()
-
-	def calculate_resonance_freqs(self):
-		'''
-		Calculate what the ESR and NMR resonance frequencies should be from current Hamiltonian eigenstates
-		'''
-		# Get eigenvalues and eigenvectors of static part of current Hamiltonian
-		vals, vecs = self.Hamiltonian.eigenstates()
-		esr1_freq = (vals[3] - vals[0])/(2*np.pi)
-		esr2_freq = (vals[2] - vals[1])/(2*np.pi)
-		nmr1_freq = (vals[1] - vals[0])/(2*np.pi)
-		nmr2_freq = (vals[3] - vals[2])/(2*np.pi)
-		return (esr1_freq, esr2_freq, nmr1_freq, nmr2_freq)
-		
-		
-def rabi_drive(t, args):
-	'''
-	Defining the function for the time dependence. Not sure if this will work with the extra argument or not?
-	'''
-	return args['b1']*np.cos(2*np.pi*args['freq']*t + args['phase'])
-		
-def detuning_pulse(t, args):
-	'''
-	Detuning pulse function for time-dependent Hamiltonian solver. Can use this to simulate e.g. pulsing a gate.
-	Just does a linear ramp for now
-	'''
-	return (args['stop']-args['start'])*t
-	
-		
-		
-class DonorSingletTriplet(SingleDonor):
-	'''
-	Class defining a singlet triplet 31P donor spin system
-	'''
-	
-	# Define basis vectors
-	up = qu.basis(2,0)
-	dn = qu.basis(2,1)
-	left = qu.basis(2,0)
-	right = qu.basis(2,1)
-	
-	def __init__(self, **kwargs):
-		'''
-		Docstring
-		'''
-		g_factor = kwargs.get('electron_g_factor', 2)
-		ng_factor = kwargs.get('nuclear_g_factor', 2.2632)
-		self.hyperfine = kwargs.get('default_hyperfine', 2*np.pi*114e6)
-		self.b_z = kwargs.get('default_mag_field', 1)
-		self.dBz = kwargs.get('delta_bz', 0.01)
-		
-		self.electron_gyro = g_factor*self._mu_b/const.hbar
-		self.nuclear_gyro = ng_factor*self._mu_n/const.hbar
-		self.Hamiltonian = self.build_hamiltonian(b_z=self.b_z, dBz=self.dBz)
-
-	def build_hamiltonian(self, b_z=1, dBz=0.01, detuning=0, tc=1e9):
-		'''
-		Build the singlet-triplet Hamiltonian
-		'''
-		# Zeeman term for electrons on left and right dots
-		Zeeman = 0.5*self.electron_gyro*b_z
-		H_zeeman_left = 0.5*self.electron_gyro*b_z*qu.tensor(qu.sigmaz(), qu.identity(2), qu.identity(2))
-		H_zeeman_right = 0.5*self.electron_gyro*(b_z+dBz)*qu.tensor(qu.identity(2), qu.sigmaz(), qu.identity(2))
-		J = self.calculate_exchange(detuning, tc)
-		H_exchange = J*(qu.tensor(qu.sigmax(), qu.sigmax(), qu.identity(2))
-						+ qu.tensor(qu.sigmay(), qu.sigmay(), qu.identity(2))
-						+ qu.tensor(qu.sigmaz(), qu.sigmaz(), qu.identity(2)))
-		H_charge = (detuning/2*(qu.tensor(qu.identity(2), qu.identity(2), qu.sigmaz())) + 
-						tc*qu.tensor(qu.identity(2), qu.identity(2), qu.sigmax()))
-		H = H_zeeman_left + H_zeeman_right + H_charge + H_exchange
-		
-		# Just taking 5 by 5 Hamiltonian 
-<<<<<<< HEAD
-		# H = qu.Qobj(np.array([[detuning/2, 0, dBz, 0, tc], [0, detuning/2-Zeeman, 0,0,0], [dBz, 0, detuning/2,0,0], 
-								# [0,0,0,detuning/2+Zeeman,0], [tc,0,0,0,-detuning/2]]))
-=======
-		# Defined in the basis [S11, T-, T0, T+, S20]
-		H = qu.Qobj(np.array([[detuning/2, 0, dBz, 0, tc], [0, detuning/2-Zeeman, 0,0,0], [dBz, 0, detuning/2,0,0], 
-								[0,0,0,detuning/2+Zeeman,0], [tc,0,0,0,-detuning/2]]))
->>>>>>> ceb68f4a
-		return H
-		
-	def build_full_hamiltonian(self, b_z=1, dBz=0.01, detuning=0, tc1=1e9, tc2=0.5e9, pauli_energy=5e9):
-		'''
-		Make the full 8 by 8 spin Hamiltonian for singlet and triplet states on both dots
-		'''
-		# In the basis (S11, T-11, T011, T+11, S02, T-02, T002, T+02)
-		Zeeman = 0.5*self.electron_gyro*b_z
-		#print(Zeeman)
-		#print(-detuning/2+Zeeman)
-		H_array = np.array([[detuning/2, 0, dBz, 0, tc1, 0, 0, 0], [0,detuning/2-Zeeman,0,0,0,tc2,0,0], 
-							[dBz,0,detuning/2,0,0,0,tc2,0], [0,0,0,detuning/2+Zeeman,0,0,0,tc2], 
-							[tc1,0,0,0,-detuning/2,0,0,0], [0,tc2,0,0,0,-detuning/2-Zeeman+pauli_energy,0,0], 
-							[0,0,tc2,0,0,0,-detuning/2+pauli_energy,0], [0,0,0,tc2,0,0,0,-detuning/2+Zeeman+pauli_energy]])
-		#print(H_array.shape)
-		#print('H shape is %s' % H_array.shape)
-		H = qu.Qobj(H_array)
-		return H
-		
-		
-	def calculate_exchange(self, detuning, tc):
-		'''
-		Calculate the exchange energy as a function of detuning and tunnel coupling
-		'''
-		J = detuning/2 + np.sqrt((detuning/2)**2 + tc**2)
-		return J
-		
-	# def plot_spectrum_vs_bfield(self, ):
-	
-	def plot_spectrum_vs_detuning(self, start, stop, num_points=1000, b_z=1, tc=1e9):
-		'''
-		'''
-		detuning_sweep = np.linspace(start, stop, num_points)
-		self.eigenvals = np.zeros([num_points, 8])
-		# self.eigenvals = np.zeros([num_points, 5])
-		# projvecs = np.zeros([len(b_sweep), 4])
-		for ind,val in enumerate(detuning_sweep):
-			self.Hamiltonian = self.build_hamiltonian(detuning=val, b_z=b_z, tc=tc)
-			self.eigenvals[ind], temp_vecs = self.Hamiltonian.eigenstates()
-			# projvecs[ind] = self.project_eigenvecs(temp_vecs)
-		plt.figure(1)
-		plt.plot(detuning_sweep, self.eigenvals)
-		plt.xlabel('Detuning')
-		plt.ylabel('Energy')
-		# plt.figure(2)
-		# plt.plot(b_sweep, projvecs[:,0:2], '+')
-		# plt.xlabel('Magnetic field (T)')
-		# plt.ylabel('Projection')
-		# plt.legend(['E down, N up', 'E down, N down'])
-		# plt.figure(3)
-		# plt.plot(b_sweep, projvecs[:,2:4], '+')
-		# plt.xlabel('Magnetic field (T)')
-		# plt.ylabel('Projection')
-		# plt.legend(['E up, N down', 'E up, N up'])
-		plt.show(block=False)
-		
-	def do_detuning_pulse(self, start, stop, psi0, ramp_time, num_points=1000):
-		'''
-		'''
-		tlist = np.linspace(0, ramp_time, num_points)
-		pulse_args = {'start':start, 'stop': stop}
-		detuning_hamiltonian = qu.Qobj(np.array([[1/2, 0, 0, 0, 0], 
-												[0, 1/2, 0,0,0], 
-												[0, 0, 1/2,0,0], 
-												[0,0,0,1/2,0], 
-												[0,0,0,0,-1/2]]))
-		start_hamiltonian = self.build_hamiltonian(b_z=0.05, detuning=start)
-		full_H = [start_hamiltonian, [detuning_hamiltonian, detuning_pulse]]
-		output = qu.mesolve(full_H, psi0, tlist, c_ops=[], e_ops=[], args=pulse_args)
-		return output, tlist
-		
-		
-		
-		
-		
-		
-		
-		
-		
-		
-		
-		
-		
-		
-		
-		
-		
-		
-		
-		
-		
-		
-		
-		
-		
-		
-		
-		
-		
-		
-		
-		
-		
-		
-		
+# Some classes containing useful parameters regarding 31P donors in silicon
+
+import scipy.constants as const
+import matplotlib.pyplot as plt
+import qutip as qu
+import numpy as np
+import seaborn as sb
+
+
+class SingleDonor():
+	'''
+	This class creates a single 31P donor object
+	'''
+	
+	# Define some constants
+	_mu_b = const.physical_constants['Bohr magneton'][0]
+	_mu_n = const.physical_constants['nuclear magneton'][0]
+	# Set up the basis I'm going to use. I believe I have defined this correctly...
+	upup = qu.tensor(qu.basis(2,0), qu.basis(2,0))
+	updn = qu.tensor(qu.basis(2,0), qu.basis(2,1))
+	dnup = qu.tensor(qu.basis(2,1), qu.basis(2,0))
+	dndn = qu.tensor(qu.basis(2,1), qu.basis(2,1))
+	
+	# Defining electron and nuclear spin operators
+	Sz_operator = qu.tensor(qu.sigmaz(), qu.identity(2))
+	Sy_operator = qu.tensor(qu.sigmay(), qu.identity(2))
+	Sx_operator = qu.tensor(qu.sigmax(), qu.identity(2))
+	Iz_operator = qu.tensor(qu.identity(2), qu.sigmaz())
+	Iy_operator = qu.tensor(qu.identity(2), qu.sigmay())
+	Ix_operator = qu.tensor(qu.identity(2), qu.sigmax())
+		
+	def __init__(self, **kwargs):
+		'''
+		Docstring
+		'''
+		g_factor = kwargs.get('electron_g_factor', 2)
+		ng_factor = kwargs.get('nuclear_g_factor', 2.2632)
+		self.hyperfine = kwargs.get('default_hyperfine', 2*np.pi*114e6)
+		self.b_z = kwargs.get('default_mag_field', 1)
+		
+		self.electron_gyro = g_factor*self._mu_b/const.hbar
+		self.nuclear_gyro = ng_factor*self._mu_n/const.hbar
+		self.Hamiltonian = self.build_hamiltonian()
+		
+	def build_hamiltonian(self, **kwargs):
+		'''
+		Set up the Hamiltonian for the single donor
+		'''
+		b_z = kwargs.get('static_mag', self.b_z)
+		hyperfine = kwargs.get('hyperfine', self.hyperfine)
+		H_electron_zeeman = 0.5*self.electron_gyro*b_z*qu.tensor(qu.sigmaz(), qu.identity(2))
+		H_nuclear_zeeman = 0.5*self.nuclear_gyro*b_z*qu.tensor(qu.identity(2), qu.sigmaz())
+		H_hyperfine = hyperfine*(qu.tensor(qu.sigmax(), qu.sigmax()) + qu.tensor(qu.sigmay(), qu.sigmay()) 
+				+ qu.tensor(qu.sigmaz(), qu.sigmaz()))
+		H = H_electron_zeeman - H_nuclear_zeeman + H_hyperfine
+		return H
+		
+	def plot_spectrum(self, b_start, b_stop, **kwargs):
+		'''
+		Plot the spectrum for a single phosphorus donor as a function of magnetic field
+		Inputs:
+			b_start - magnetic field value to start from
+			b_stop - magnetic field value to end at
+			num_points (optional) - number of points to evaluate at (default is 1000)
+		Outputs: 
+			None
+		'''
+		num_points = kwargs.get('num_points', 1000)
+		b_sweep = np.linspace(b_start, b_stop, num_points)
+		self.eigenvals = np.zeros([len(b_sweep), 4])
+		projvecs = np.zeros([len(b_sweep), 4])
+		for ind,val in enumerate(b_sweep):
+			self.Hamiltonian = self.build_hamiltonian(static_mag=val)
+			self.eigenvals[ind], temp_vecs = self.Hamiltonian.eigenstates()
+			projvecs[ind] = self.project_eigenvecs(temp_vecs)
+		plt.figure(1)
+		plt.plot(b_sweep, self.eigenvals/(2*np.pi))
+		plt.xlabel('Magnetic field (T)')
+		plt.ylabel('Transition frequency (Hz)')
+		plt.figure(2)
+		plt.plot(b_sweep, projvecs[:,0:2], '+')
+		plt.xlabel('Magnetic field (T)')
+		plt.ylabel('Projection')
+		plt.legend(['E down, N up', 'E down, N down'])
+		plt.figure(3)
+		plt.plot(b_sweep, projvecs[:,2:4], '+')
+		plt.xlabel('Magnetic field (T)')
+		plt.ylabel('Projection')
+		plt.legend(['E up, N down', 'E up, N up'])
+		plt.show(block=False)
+		
+	def project_eigenvecs(self, vecs):
+		'''
+		Helper function to project eigenvectors onto spin up and down states which are eigenvectors 
+		in a large magnetic field. So I am projecting each eigenstate onto the state it will become at high
+		magnetic field.
+		'''
+		proj_vector = np.zeros(4)
+		proj_vector[:] = np.abs([vecs[0].overlap(self.dnup), vecs[1].overlap(self.dndn), 
+		vecs[2].overlap(self.updn), vecs[3].overlap(self.upup)])
+		return proj_vector
+	
+	# def do_esr(self, string='lost self', tlist=np.linspace(0,100e-12,1000)):
+		# print(string)
+	
+	def do_spin_resonance(self, b1=0.01, bz=1, freq=28e9, psi0=dnup, tlist=np.linspace(0,1e-9,1000)):
+		'''
+		Perform an ESR/NMR control operation on the system. I hope to have this set up so that you do ESR
+		by putting in a signal at the ESR frequency, and NMR by putting a signal in at NMR frequency
+		'''
+		e_ops_list = [self.Sx_operator, self.Sy_operator, self.Sz_operator, self.Ix_operator, 
+						self.Iy_operator, self.Iz_operator]
+		drive_args = {'b1':b1, 'freq':freq, 'phase':0}
+		self.Hamiltonian = self.build_hamiltonian(static_mag=bz)
+		esr_Hamiltonian = 0.5*self.electron_gyro*b1*self.Sx_operator
+		nmr_Hamiltonian = 0.5*self.nuclear_gyro*b1*self.Ix_operator
+		full_H = [self.Hamiltonian, [esr_Hamiltonian+nmr_Hamiltonian, rabi_drive]]
+		output = qu.mesolve(full_H, psi0, tlist, c_ops=[], e_ops=e_ops_list, args=drive_args)
+		self.plot_trajectories(output.times, np.array(output.expect[0:3]))
+		self.plot_trajectories(output.times, np.array(output.expect[3:6]))
+		return output
+		
+	def plot_trajectories(self, times, trajs):
+		f = plt.figure(figsize=(5,5), facecolor='white')
+		xp2 = qu.rx(np.pi*0.5)
+		yp2 = qu.ry(np.pi*0.5)
+		zp2 = qu.rz(np.pi*0.5)
+		xpi = qu.sigmax()
+		ypi = qu.sigmay()
+		zpi = qu.sigmaz()
+		up = qu.basis(2,0)
+		dn = qu.basis(2,1)
+		# ax = f.add_subplot(1, 1, 1, axisbg='red')
+		
+		# p1 = f.add_subplot(2,2,1)
+		# plt.plot(times,trajs[0])
+		# legend(['OneX','OneY','OneZ'],loc='best')
+		
+		# p2 = f.add_subplot(2,2,3)
+		# pure = norm(trajs[0],axis=1)
+		# plt.plot(times,pure)
+		# legend(['Purity'],loc='best')
+		# ylim(-0.1,1.1)
+		# p3 = f.add_subplot(1,2,2, projection='3d')
+		b = qu.Bloch(fig=f)#,axes=p3)
+		b.zlabel = [r"$\left|1\right\rangle $",r"$\left|0\right\rangle$"]
+		b.xlabel = [r"$ X $",r""]
+		b.ylabel = [r"$ Y $",r""]
+		b.vector_color = sb.color_palette()
+		b.add_states([yp2*up,xp2*xpi*up,up])
+		b.point_color = sb.color_palette('dark')[3:4]
+		b.add_points(trajs,'l')
+		# b.add_points(trajs[0][0].transpose(),'s')
+		b.font_size = 30
+		b.sphere_color = '000000'
+		b.render(f)
+		b.show()
+
+	def calculate_resonance_freqs(self):
+		'''
+		Calculate what the ESR and NMR resonance frequencies should be from current Hamiltonian eigenstates
+		'''
+		# Get eigenvalues and eigenvectors of static part of current Hamiltonian
+		vals, vecs = self.Hamiltonian.eigenstates()
+		esr1_freq = (vals[3] - vals[0])/(2*np.pi)
+		esr2_freq = (vals[2] - vals[1])/(2*np.pi)
+		nmr1_freq = (vals[1] - vals[0])/(2*np.pi)
+		nmr2_freq = (vals[3] - vals[2])/(2*np.pi)
+		return (esr1_freq, esr2_freq, nmr1_freq, nmr2_freq)
+		
+		
+def rabi_drive(t, args):
+	'''
+	Defining the function for the time dependence. Not sure if this will work with the extra argument or not?
+	'''
+	return args['b1']*np.cos(2*np.pi*args['freq']*t + args['phase'])
+		
+def detuning_pulse(t, args):
+	'''
+	Detuning pulse function for time-dependent Hamiltonian solver. Can use this to simulate e.g. pulsing a gate.
+	Just does a linear ramp for now
+	'''
+	return (args['stop']-args['start'])*t
+	
+		
+		
+class DonorSingletTriplet(SingleDonor):
+	'''
+	Class defining a singlet triplet 31P donor spin system
+	'''
+	
+	# Define basis vectors
+	up = qu.basis(2,0)
+	dn = qu.basis(2,1)
+	left = qu.basis(2,0)
+	right = qu.basis(2,1)
+	
+	def __init__(self, **kwargs):
+		'''
+		Docstring
+		'''
+		g_factor = kwargs.get('electron_g_factor', 2)
+		ng_factor = kwargs.get('nuclear_g_factor', 2.2632)
+		self.hyperfine = kwargs.get('default_hyperfine', 2*np.pi*114e6)
+		self.b_z = kwargs.get('default_mag_field', 1)
+		self.dBz = kwargs.get('delta_bz', 0.01)
+		
+		self.electron_gyro = g_factor*self._mu_b/const.hbar
+		self.nuclear_gyro = ng_factor*self._mu_n/const.hbar
+		self.Hamiltonian = self.build_hamiltonian(b_z=self.b_z, dBz=self.dBz)
+
+	def build_hamiltonian(self, b_z=1, dBz=0.01, detuning=0, tc=1e9):
+		'''
+		Build the singlet-triplet Hamiltonian
+		'''
+		# Zeeman term for electrons on left and right dots
+		Zeeman = 0.5*self.electron_gyro*b_z
+		H_zeeman_left = 0.5*self.electron_gyro*b_z*qu.tensor(qu.sigmaz(), qu.identity(2), qu.identity(2))
+		H_zeeman_right = 0.5*self.electron_gyro*(b_z+dBz)*qu.tensor(qu.identity(2), qu.sigmaz(), qu.identity(2))
+		J = self.calculate_exchange(detuning, tc)
+		H_exchange = J*(qu.tensor(qu.sigmax(), qu.sigmax(), qu.identity(2))
+						+ qu.tensor(qu.sigmay(), qu.sigmay(), qu.identity(2))
+						+ qu.tensor(qu.sigmaz(), qu.sigmaz(), qu.identity(2)))
+		H_charge = (detuning/2*(qu.tensor(qu.identity(2), qu.identity(2), qu.sigmaz())) + 
+						tc*qu.tensor(qu.identity(2), qu.identity(2), qu.sigmax()))
+		H = H_zeeman_left + H_zeeman_right + H_charge + H_exchange
+		
+		# Just taking 5 by 5 Hamiltonian 
+		# Defined in the basis [S11, T-, T0, T+, S20]
+		# H = qu.Qobj(np.array([[detuning/2, 0, dBz, 0, tc], [0, detuning/2-Zeeman, 0,0,0], [dBz, 0, detuning/2,0,0], 
+								# [0,0,0,detuning/2+Zeeman,0], [tc,0,0,0,-detuning/2]]))
+		return H
+		
+	def build_full_hamiltonian(self, b_z=1, dBz=0.01, detuning=0, tc1=1e9, tc2=0.5e9, pauli_energy=5e9):
+		'''
+		Make the full 8 by 8 spin Hamiltonian for singlet and triplet states on both dots
+		'''
+		# In the basis (S11, T-11, T011, T+11, S02, T-02, T002, T+02)
+		Zeeman = 0.5*self.electron_gyro*b_z
+		#print(Zeeman)
+		#print(-detuning/2+Zeeman)
+		H_array = np.array([[detuning/2, 0, dBz, 0, tc1, 0, 0, 0], [0,detuning/2-Zeeman,0,0,0,tc2,0,0], 
+							[dBz,0,detuning/2,0,0,0,tc2,0], [0,0,0,detuning/2+Zeeman,0,0,0,tc2], 
+							[tc1,0,0,0,-detuning/2,0,0,0], [0,tc2,0,0,0,-detuning/2-Zeeman+pauli_energy,0,0], 
+							[0,0,tc2,0,0,0,-detuning/2+pauli_energy,0], [0,0,0,tc2,0,0,0,-detuning/2+Zeeman+pauli_energy]])
+		#print(H_array.shape)
+		#print('H shape is %s' % H_array.shape)
+		H = qu.Qobj(H_array)
+		return H
+		
+		
+	def calculate_exchange(self, detuning, tc):
+		'''
+		Calculate the exchange energy as a function of detuning and tunnel coupling
+		'''
+		J = detuning/2 + np.sqrt((detuning/2)**2 + tc**2)
+		return J
+		
+	# def plot_spectrum_vs_bfield(self, ):
+	
+	def plot_spectrum_vs_detuning(self, start, stop, num_points=1000, b_z=1, tc=1e9):
+		'''
+		'''
+		detuning_sweep = np.linspace(start, stop, num_points)
+		self.eigenvals = np.zeros([num_points, 8])
+		# self.eigenvals = np.zeros([num_points, 5])
+		# projvecs = np.zeros([len(b_sweep), 4])
+		for ind,val in enumerate(detuning_sweep):
+			self.Hamiltonian = self.build_hamiltonian(detuning=val, b_z=b_z, tc=tc)
+			self.eigenvals[ind], temp_vecs = self.Hamiltonian.eigenstates()
+			# projvecs[ind] = self.project_eigenvecs(temp_vecs)
+		plt.figure(1)
+		plt.plot(detuning_sweep, self.eigenvals)
+		plt.xlabel('Detuning')
+		plt.ylabel('Energy')
+		# plt.figure(2)
+		# plt.plot(b_sweep, projvecs[:,0:2], '+')
+		# plt.xlabel('Magnetic field (T)')
+		# plt.ylabel('Projection')
+		# plt.legend(['E down, N up', 'E down, N down'])
+		# plt.figure(3)
+		# plt.plot(b_sweep, projvecs[:,2:4], '+')
+		# plt.xlabel('Magnetic field (T)')
+		# plt.ylabel('Projection')
+		# plt.legend(['E up, N down', 'E up, N up'])
+		plt.show(block=False)
+		
+	def do_detuning_pulse(self, start, stop, psi0, ramp_time, num_points=1000):
+		'''
+		'''
+		tlist = np.linspace(0, ramp_time, num_points)
+		pulse_args = {'start':start, 'stop': stop}
+		detuning_hamiltonian = qu.Qobj(np.array([[1/2, 0, 0, 0, 0], 
+												[0, 1/2, 0,0,0], 
+												[0, 0, 1/2,0,0], 
+												[0,0,0,1/2,0], 
+												[0,0,0,0,-1/2]]))
+		start_hamiltonian = self.build_hamiltonian(b_z=0.05, detuning=start)
+		full_H = [start_hamiltonian, [detuning_hamiltonian, detuning_pulse]]
+		output = qu.mesolve(full_H, psi0, tlist, c_ops=[], e_ops=[], args=pulse_args)
+		return output, tlist
+		
+		
+		
+		
+		
+		
+		
+		
+		
+		
+		
+		
+		
+		
+		
+		
+		
+		
+		
+		
+		
+		
+		
+		
+		
+		
+		
+		
+		
+		
+		
+		
+		
+		
+		